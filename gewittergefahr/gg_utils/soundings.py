"""Atmospheric soundings.

--- NOTATION ---

The following letters will be used throughout this module.

T = number of lead times
n = number of storm objects
p = number of pressure levels, not including surface
P = number of pressure levels, including surface
F = number of sounding fields

N = number of soundings = T*n
"""

import os.path
import numpy
import pandas
import netCDF4
from scipy.interpolate import interp1d as scipy_interp1d
from gewittergefahr.gg_io import grib_io
from gewittergefahr.gg_io import netcdf_io
from gewittergefahr.gg_utils import geodetic_utils
from gewittergefahr.gg_utils import nwp_model_utils
from gewittergefahr.gg_utils import storm_tracking_utils as tracking_utils
from gewittergefahr.gg_utils import interp
from gewittergefahr.gg_utils import moisture_conversions
from gewittergefahr.gg_utils import temperature_conversions
from gewittergefahr.gg_utils import time_conversion
from gewittergefahr.gg_utils import file_system_utils
from gewittergefahr.gg_utils import error_checking

SEPARATOR_STRING = '\n\n' + '*' * 50 + '\n\n'
TIME_FORMAT_IN_FILE_NAMES = '%Y-%m-%d-%H%M%S'

MB_TO_PASCALS = 100
PASCALS_TO_MB = 0.01
PERCENT_TO_UNITLESS = 0.01
ELEVATION_DIR_NAME = '/condo/swatwork/ralager/elevation'

PRESSURE_LEVEL_KEY = 'pressure_level_mb'
LEAD_TIME_KEY = 'lead_time_seconds'
LAG_TIME_KEY = 'lag_time_for_convective_contamination_sec'
INITIAL_TIME_COLUMN = 'init_time_unix_sec'
FORECAST_TIME_COLUMN = 'forecast_time_unix_sec'

FULL_IDS_KEY = 'full_storm_id_strings'
INITIAL_TIMES_KEY = 'init_times_unix_sec'
LEAD_TIMES_KEY = 'lead_times_seconds'
STORM_ELEVATIONS_KEY = 'storm_elevations_m_asl'
SOUNDING_MATRIX_KEY = 'sounding_matrix'
SURFACE_PRESSURES_KEY = 'surface_pressures_mb'
PRESSURE_LEVELS_WITH_SFC_KEY = 'pressure_levels_with_surface_mb'
HEIGHT_LEVELS_KEY = 'height_levels_m_agl'
FIELD_NAMES_KEY = 'field_names'

GEOPOTENTIAL_HEIGHT_NAME = nwp_model_utils.HEIGHT_COLUMN_FOR_SOUNDINGS
RELATIVE_HUMIDITY_NAME = 'relative_humidity_unitless'
TEMPERATURE_NAME = nwp_model_utils.TEMPERATURE_COLUMN_FOR_SOUNDINGS
U_WIND_NAME = nwp_model_utils.U_WIND_COLUMN_FOR_SOUNDINGS
V_WIND_NAME = nwp_model_utils.V_WIND_COLUMN_FOR_SOUNDINGS
SPECIFIC_HUMIDITY_NAME = nwp_model_utils.SPFH_COLUMN_FOR_SOUNDINGS
VIRTUAL_POTENTIAL_TEMPERATURE_NAME = 'virtual_potential_temperature_kelvins'
PRESSURE_NAME = 'pressure_pascals'

VALID_FIELD_NAMES = [
    GEOPOTENTIAL_HEIGHT_NAME, RELATIVE_HUMIDITY_NAME, TEMPERATURE_NAME,
    U_WIND_NAME, V_WIND_NAME, SPECIFIC_HUMIDITY_NAME,
    VIRTUAL_POTENTIAL_TEMPERATURE_NAME, PRESSURE_NAME
]

FIELD_NAME_TO_VERBOSE_DICT = {
    GEOPOTENTIAL_HEIGHT_NAME: 'Geopotential height (m)',
    RELATIVE_HUMIDITY_NAME: 'Relative humidity (fraction)',
    TEMPERATURE_NAME: 'Temperature (K)',
    U_WIND_NAME: r'$u$-wind (m s$^{-1}$)',
    V_WIND_NAME: r'$v$-wind (m s$^{-1}$)',
    SPECIFIC_HUMIDITY_NAME: r'Specific humidity (kg kg$^{-1}$)',
    VIRTUAL_POTENTIAL_TEMPERATURE_NAME: 'Virtual potential temperature (K)',
    PRESSURE_NAME: 'Pressure (Pa)'
}

STORM_OBJECT_DIMENSION_KEY = 'storm_object'
FIELD_DIMENSION_KEY = 'field'
HEIGHT_DIMENSION_KEY = 'height_level'
STORM_ID_CHAR_DIMENSION_KEY = 'storm_id_character'
FIELD_NAME_CHAR_DIMENSION_KEY = 'field_name_character'

# Field names for MetPy.
PRESSURE_COLUMN_METPY = 'pressures_mb'
TEMPERATURE_COLUMN_METPY = 'temperatures_deg_c'
DEWPOINT_COLUMN_METPY = 'dewpoints_deg_c'
U_WIND_COLUMN_METPY = 'u_winds_kt'
V_WIND_COLUMN_METPY = 'v_winds_kt'

DEFAULT_LEAD_TIMES_SEC = numpy.array([0], dtype=int)
DEFAULT_LAG_TIME_FOR_CONVECTIVE_CONTAMINATION_SEC = 1800
DEFAULT_HEIGHT_LEVELS_M_AGL = numpy.linspace(0, 12000, num=49, dtype=int)


def _get_nwp_fields_for_sounding(
        model_name, return_table, include_surface=False,
        minimum_pressure_mb=0.):
    """Returns list of NWP fields needed to create sounding.

    :param model_name: Model name (must be accepted by
        `nwp_model_utils.check_model_name`).
    :param return_table: Boolean flag.  See below for how this affects output.
    :param include_surface: Boolean flag.  If True, this method will return the
        "surface" (2-metre or 10-metre) level for each field.
    :param minimum_pressure_mb: Leave this alone.

    :return: sounding_field_names: [None if return_table = True]
        length-F list with names of sounding fields (GewitterGefahr format).
    :return: sounding_field_names_grib1: [None if return_table = True]
        length-F list with names of sounding fields (grib1 format).
    :return: sounding_field_name_table: [None if return_table = False]
        pandas DataFrame with the following columns.  Each row is one pressure
        level.  Only one of "relative_humidity_percent" and "specific_humidity"
        (depending on the NWP model) will be present.
    sounding_field_name_table.geopotential_height_metres: Name of geopotential-
        height field.
    sounding_field_name_table.temperature_kelvins: Name of temperature field.
    sounding_field_name_table.relative_humidity_percent: Name of humidity field.
    sounding_field_name_table.specific_humidity: Name of humidity field.
    sounding_field_name_table.u_wind_m_s01: Name of u-wind field.
    sounding_field_name_table.v_wind_m_s01: Name of v-wind field.
    sounding_field_name_table.pressure_level_mb: Pressure level (millibars).
        The surface is denoted by NaN.
    """

    nwp_model_utils.check_model_name(model_name)
    error_checking.assert_is_boolean(return_table)
    error_checking.assert_is_geq(minimum_pressure_mb, 0.)
    error_checking.assert_is_boolean(include_surface)

    pressure_levels_no_surface_mb = nwp_model_utils.get_pressure_levels(
        model_name=model_name, grid_name=nwp_model_utils.NAME_OF_130GRID
    ).astype(float)

    pressure_levels_no_surface_mb = pressure_levels_no_surface_mb[
        pressure_levels_no_surface_mb >= minimum_pressure_mb
    ]

    if include_surface:
        pressure_levels_with_surface_mb = numpy.concatenate((
            pressure_levels_no_surface_mb, numpy.array([numpy.nan])
        ))
    else:
        pressure_levels_with_surface_mb = pressure_levels_no_surface_mb + 0.

    num_pressure_levels_no_surface = len(pressure_levels_no_surface_mb)
    num_pressure_levels_with_surface = len(pressure_levels_with_surface_mb)

    field_names, field_names_grib1 = (
        nwp_model_utils.get_columns_in_sounding_table(model_name)
    )
<<<<<<< HEAD
    num_fields = len(field_names)
=======
>>>>>>> fe03ea9a

    num_fields = len(field_names)
    sounding_field_name_table = None
    sounding_field_names = []
    sounding_field_names_grib1 = []

    if return_table:
        sounding_field_name_dict = {
            PRESSURE_LEVEL_KEY: pressure_levels_with_surface_mb
        }

        list_of_empty_strings = [''] * num_pressure_levels_with_surface
        for j in range(num_fields):
            sounding_field_name_dict.update({
                field_names[j]: list_of_empty_strings
            })

        sounding_field_name_table = pandas.DataFrame.from_dict(
            sounding_field_name_dict)

    for j in range(num_fields):
        for k in range(num_pressure_levels_no_surface):
            this_field_name = '{0:s}_{1:d}mb'.format(
                field_names[j],
                int(numpy.round(pressure_levels_no_surface_mb[k]))
            )

            if return_table:
                sounding_field_name_table[field_names[j]].values[k] = (
                    this_field_name
                )
            else:
                this_field_name_grib1 = '{0:s}:{1:d} mb'.format(
                    field_names_grib1[j],
                    int(numpy.round(pressure_levels_no_surface_mb[k]))
                )

                sounding_field_names.append(this_field_name)
                sounding_field_names_grib1.append(this_field_name_grib1)

        if not include_surface:
            continue

        if field_names[j] == GEOPOTENTIAL_HEIGHT_NAME:
            this_field_name, this_field_name_grib1 = (
                nwp_model_utils.get_lowest_height_name(model_name)
            )

        if field_names[j] == TEMPERATURE_NAME:
            this_field_name, this_field_name_grib1 = (
                nwp_model_utils.get_lowest_temperature_name(model_name)
            )

        if field_names[j] in [nwp_model_utils.RH_COLUMN_FOR_SOUNDINGS,
                              SPECIFIC_HUMIDITY_NAME]:
            this_field_name, this_field_name_grib1 = (
                nwp_model_utils.get_lowest_humidity_name(model_name)
            )

        if field_names[j] == U_WIND_NAME:
            this_field_name, this_field_name_grib1 = (
                nwp_model_utils.get_lowest_u_wind_name(model_name)
            )

        if field_names[j] == V_WIND_NAME:
            this_field_name, this_field_name_grib1 = (
                nwp_model_utils.get_lowest_v_wind_name(model_name)
            )

        if return_table:
            sounding_field_name_table[field_names[j]].values[
                num_pressure_levels_with_surface - 1
            ] = this_field_name
        else:
            sounding_field_names.append(this_field_name)
            sounding_field_names_grib1.append(this_field_name_grib1)

    if return_table or not include_surface:
        return (sounding_field_names, sounding_field_names_grib1,
                sounding_field_name_table)

    this_field_name, this_field_name_grib1 = (
        nwp_model_utils.get_lowest_pressure_name(model_name)
    )

    sounding_field_names.append(this_field_name)
    sounding_field_names_grib1.append(this_field_name_grib1)

    return (sounding_field_names, sounding_field_names_grib1,
            sounding_field_name_table)


def _create_target_points_for_interp(storm_object_table, lead_times_seconds):
    """Creates target points for interpolation.

    Each target point consists of (latitude, longitude, time).

    :param storm_object_table: pandas DataFrame with columns documented in
        `storm_tracking_io.write_file`.
    :param lead_times_seconds: 1-D numpy array of lead times (non-negative
        integers).  For each lead time t, each storm object will be extrapolated
        t seconds into the future, along its estimated motion vector.
    :return: target_point_table: pandas DataFrame with the following columns.
    target_point_table.full_id_string: Full storm ID.
    target_point_table.init_time_unix_sec: Initial time (storm time).  Valid
        time = initial time + lead time.
    target_point_table.centroid_lat_deg: Latitude (deg N) of extrapolated storm
        object's centroid.
    target_point_table.centroid_lng_deg: Longitude (deg E) of extrapolated storm
        object's centroid.
    target_point_table.valid_time_unix_sec: Time of extrapolated storm object.
    target_point_table.lead_time_seconds: Lead time used for extrapolation.
    target_point_table.east_velocity_m_s01: Eastward component (metres per
        second) of estimated storm-motion vector.
    target_point_table.north_velocity_m_s01: Northward component.
    """

    if numpy.any(lead_times_seconds > 0):
        storm_speeds_m_s01, storm_bearings_deg = (
            geodetic_utils.xy_to_scalar_displacements_and_bearings(
                x_displacements_metres=
                storm_object_table[tracking_utils.EAST_VELOCITY_COLUMN].values,
                y_displacements_metres=
                storm_object_table[tracking_utils.NORTH_VELOCITY_COLUMN].values)
        )

    num_storm_objects = len(storm_object_table.index)
    num_lead_times = len(lead_times_seconds)
    list_of_target_point_tables = [None] * num_lead_times

    for i in range(num_lead_times):
        if lead_times_seconds[i] == 0:
            list_of_target_point_tables[i] = storm_object_table[[
                tracking_utils.FULL_ID_COLUMN, tracking_utils.VALID_TIME_COLUMN,
                tracking_utils.CENTROID_LATITUDE_COLUMN,
                tracking_utils.CENTROID_LONGITUDE_COLUMN,
                tracking_utils.EAST_VELOCITY_COLUMN,
                tracking_utils.NORTH_VELOCITY_COLUMN
            ]]

            argument_dict = {
                LEAD_TIME_KEY: numpy.full(num_storm_objects, 0, dtype=int),
                FORECAST_TIME_COLUMN: list_of_target_point_tables[i][
                    tracking_utils.VALID_TIME_COLUMN].values
            }

            list_of_target_point_tables[i] = (
                list_of_target_point_tables[i].assign(**argument_dict)
            )

            continue

        these_extrap_latitudes_deg, these_extrap_longitudes_deg = (
            geodetic_utils.start_points_and_displacements_to_endpoints(
                start_latitudes_deg=storm_object_table[
                    tracking_utils.CENTROID_LATITUDE_COLUMN].values,
                start_longitudes_deg=storm_object_table[
                    tracking_utils.CENTROID_LONGITUDE_COLUMN].values,
                scalar_displacements_metres=
                storm_speeds_m_s01 * lead_times_seconds[i],
                geodetic_bearings_deg=storm_bearings_deg)
        )

        these_times_unix_sec = (
            storm_object_table[tracking_utils.VALID_TIME_COLUMN].values +
            lead_times_seconds[i]
        )

        this_dict = {
            tracking_utils.FULL_ID_COLUMN:
                storm_object_table[tracking_utils.FULL_ID_COLUMN].values,
            tracking_utils.VALID_TIME_COLUMN:
                storm_object_table[tracking_utils.VALID_TIME_COLUMN].values,
            tracking_utils.CENTROID_LATITUDE_COLUMN: these_extrap_latitudes_deg,
            tracking_utils.CENTROID_LONGITUDE_COLUMN:
                these_extrap_longitudes_deg,
            FORECAST_TIME_COLUMN: these_times_unix_sec,
            tracking_utils.EAST_VELOCITY_COLUMN:
                storm_object_table[tracking_utils.EAST_VELOCITY_COLUMN].values,
            tracking_utils.NORTH_VELOCITY_COLUMN:
                storm_object_table[tracking_utils.NORTH_VELOCITY_COLUMN].values,
            LEAD_TIME_KEY: numpy.full(
                num_storm_objects, lead_times_seconds[i], dtype=int)
        }

        list_of_target_point_tables[i] = pandas.DataFrame.from_dict(this_dict)
        if i == 0:
            continue

        list_of_target_point_tables[i] = list_of_target_point_tables[i].align(
            list_of_target_point_tables[0], axis=1
        )[0]

    target_point_table = pandas.concat(
        list_of_target_point_tables, axis=0, ignore_index=True)

    column_dict_old_to_new = {
        tracking_utils.VALID_TIME_COLUMN: INITIAL_TIME_COLUMN
    }

    return target_point_table.rename(
        columns=column_dict_old_to_new, inplace=False)


def _interp_soundings_from_nwp(
        target_point_table, top_grib_directory_name, include_surface,
        model_name, use_all_grids, grid_id, wgrib_exe_name, wgrib2_exe_name,
        raise_error_if_missing):
    """Interpolates soundings from NWP model to target points.

    Each target point consists of (latitude, longitude, time).

    :param target_point_table: pandas DataFrame created by
        `_create_target_points_for_interp`.
    :param top_grib_directory_name: See doc for
        `interp.interp_nwp_from_xy_grid`.
    :param include_surface: See doc for `_get_nwp_fields_for_sounding`.
    :param model_name: See doc for `interp.interp_nwp_from_xy_grid`.
    :param use_all_grids: Same.
    :param grid_id: Same.
    :param wgrib_exe_name: Same.
    :param wgrib2_exe_name: Same.
    :param raise_error_if_missing: Same.
    :return: interp_table: pandas DataFrame, where each column is one field and
        each row is one target point.  Column names are from the list
    """

    sounding_field_names, sounding_field_names_grib1 = (
        _get_nwp_fields_for_sounding(
            model_name=model_name, return_table=False,
            include_surface=include_surface
        )[:2]
    )

    return interp.interp_nwp_from_xy_grid(
        query_point_table=target_point_table, field_names=sounding_field_names,
        field_names_grib1=sounding_field_names_grib1, model_name=model_name,
        top_grib_directory_name=top_grib_directory_name,
        use_all_grids=use_all_grids, grid_id=grid_id,
        temporal_interp_method_string=interp.PREV_NEIGHBOUR_METHOD_STRING,
        spatial_interp_method_string=interp.NEAREST_NEIGHBOUR_METHOD_STRING,
        wgrib_exe_name=wgrib_exe_name, wgrib2_exe_name=wgrib2_exe_name,
        raise_error_if_missing=raise_error_if_missing)


def _convert_interp_table_to_soundings(
        interp_table, target_point_table, model_name, include_surface=False,
        minimum_pressure_mb=0.):
    """Converts table of interpolated values to list of soundings.

    :param interp_table: N-row pandas DataFrame created by
        `_interp_soundings_from_nwp`.
    :param target_point_table: N-row pandas DataFrame created by
        `_create_target_points_for_interp`.
    :param model_name: Model name (must be accepted by
        `nwp_model_utils.check_model_name`).
    :param include_surface: See doc for `_get_nwp_fields_for_sounding`.
    :param minimum_pressure_mb: Same.
    :return: sounding_dict_pressure_coords: Dictionary with the following keys.
    sounding_dict_pressure_coords['full_storm_id_strings']: length-N list of
        full IDs.
    sounding_dict_pressure_coords['init_times_unix_sec']: length-N numpy array
        of initial times (storm times).  Valid time = initial time + lead time.
    sounding_dict_pressure_coords['lead_times_seconds']: length-N numpy array of
        lead times.
    sounding_dict_pressure_coords['sounding_matrix']: N-by-P-by-F numpy array of
        sounding values.
    sounding_dict_pressure_coords['surface_pressures_mb']: length-N numpy array
        with surface pressure (millibars) for each storm object.  If
        `include_surface = False`, this is `None`.
    sounding_dict_pressure_coords['pressure_levels_mb']: length-P numpy array of
        pressure levels (millibars).  The surface is denoted by NaN.
    sounding_dict_pressure_coords['field_names']: length-F list of field names.
    """

    sounding_field_name_table = _get_nwp_fields_for_sounding(
        model_name=model_name, return_table=True,
        include_surface=include_surface,
        minimum_pressure_mb=minimum_pressure_mb
    )[-1]

    if include_surface:
        surface_pressure_name = nwp_model_utils.get_lowest_pressure_name(
            model_name
        )[0]

        surface_pressures_mb = (
            PASCALS_TO_MB * interp_table[surface_pressure_name].values
        )
    else:
        surface_pressures_mb = None

    field_names = list(sounding_field_name_table)
    field_names.remove(PRESSURE_LEVEL_KEY)

    pressure_levels_with_surface_mb = sounding_field_name_table[
        PRESSURE_LEVEL_KEY
    ].values

    num_fields = len(field_names)
    num_pressure_levels = len(sounding_field_name_table.index)
    num_storm_objects = len(interp_table.index)

    sounding_matrix = numpy.full(
        (num_storm_objects, num_pressure_levels, num_fields), numpy.nan
    )

    for j in range(num_pressure_levels):
        for k in range(num_fields):
            this_field_name = (
                sounding_field_name_table[field_names[k]].values[j]
            )
            sounding_matrix[:, j, k] = interp_table[this_field_name].values

    return {
        FULL_IDS_KEY:
            target_point_table[tracking_utils.FULL_ID_COLUMN].values.tolist(),
        INITIAL_TIMES_KEY: target_point_table[INITIAL_TIME_COLUMN].values,
        LEAD_TIMES_KEY: target_point_table[LEAD_TIME_KEY].values,
        SOUNDING_MATRIX_KEY: sounding_matrix,
        SURFACE_PRESSURES_KEY: surface_pressures_mb,
        PRESSURE_LEVELS_WITH_SFC_KEY: pressure_levels_with_surface_mb,
        FIELD_NAMES_KEY: field_names
    }


def _get_pressures(sounding_dict):
    """Returns pressure levels in soundings.

    :param sounding_dict: Dictionary created by
        `_convert_interp_table_to_soundings` or `_pressure_to_height_coords`.
    :return: pressure_matrix_pascals: N-by-P numpy array of pressures.
    """

    if PRESSURE_LEVELS_WITH_SFC_KEY not in sounding_dict:
        pressure_index = sounding_dict[FIELD_NAMES_KEY].index(PRESSURE_NAME)
        return sounding_dict[SOUNDING_MATRIX_KEY][..., pressure_index]

    num_storm_objects = sounding_dict[SOUNDING_MATRIX_KEY].shape[0]
    num_pressure_levels = sounding_dict[SOUNDING_MATRIX_KEY].shape[1]
    pressure_matrix_pascals = numpy.full(
        (num_storm_objects, num_pressure_levels), numpy.nan)

    for i in range(num_storm_objects):
        pressure_matrix_pascals[i, :] = sounding_dict[
            PRESSURE_LEVELS_WITH_SFC_KEY]

    if sounding_dict[SURFACE_PRESSURES_KEY] is not None:
        surface_index = numpy.where(
            numpy.isnan(sounding_dict[PRESSURE_LEVELS_WITH_SFC_KEY]))[0][0]
        pressure_matrix_pascals[:, surface_index] = sounding_dict[
            SURFACE_PRESSURES_KEY]

    return MB_TO_PASCALS * pressure_matrix_pascals


def _relative_to_specific_humidity(sounding_dict, pressure_matrix_pascals):
    """Converts relative to specific humidity in each sounding.

    :param sounding_dict: Dictionary created by
        `_convert_interp_table_to_soundings` or `_pressure_to_height_coords`.
    :param pressure_matrix_pascals: N-by-P numpy array of pressures.
    :return: sounding_dict: Same as input, with the following exceptions.
    [1] contains specific humidity
    [2] relative humidity is in 0...1, rather than a percentage

    :return: dewpoint_matrix_kelvins: N-by-P numpy array of dewpoints.
    """

    field_names = sounding_dict[FIELD_NAMES_KEY]
    sounding_matrix = sounding_dict[SOUNDING_MATRIX_KEY]
    temperature_index = field_names.index(TEMPERATURE_NAME)

    if nwp_model_utils.RH_COLUMN_FOR_SOUNDINGS in field_names:
        relative_humidity_index = field_names.index(
<<<<<<< HEAD
            nwp_model_utils.RH_COLUMN_FOR_SOUNDING_TABLES)
=======
            nwp_model_utils.RH_COLUMN_FOR_SOUNDINGS)
>>>>>>> fe03ea9a

        sounding_matrix[..., relative_humidity_index] = (
            PERCENT_TO_UNITLESS * sounding_matrix[..., relative_humidity_index]
        )

        field_names[relative_humidity_index] = RELATIVE_HUMIDITY_NAME
    else:
        relative_humidity_index = field_names.index(RELATIVE_HUMIDITY_NAME)

    dewpoint_matrix_kelvins = (
        moisture_conversions.relative_humidity_to_dewpoint(
            relative_humidities=sounding_matrix[..., relative_humidity_index],
            temperatures_kelvins=sounding_matrix[..., temperature_index],
            total_pressures_pascals=pressure_matrix_pascals)
    )

    spec_humidity_matrix_kg_kg01 = (
        moisture_conversions.dewpoint_to_specific_humidity(
            dewpoints_kelvins=dewpoint_matrix_kelvins,
            total_pressures_pascals=pressure_matrix_pascals)
    )

    if SPECIFIC_HUMIDITY_NAME in field_names:
        sounding_matrix[
            ..., field_names.index(SPECIFIC_HUMIDITY_NAME)
        ] = spec_humidity_matrix_kg_kg01
    else:
        field_names.append(SPECIFIC_HUMIDITY_NAME)

        spec_humidity_matrix_kg_kg01 = numpy.reshape(
            spec_humidity_matrix_kg_kg01,
            spec_humidity_matrix_kg_kg01.shape + (1,)
        )

        sounding_matrix = numpy.concatenate(
            (sounding_matrix, spec_humidity_matrix_kg_kg01), axis=-1
        )

    sounding_dict[FIELD_NAMES_KEY] = field_names
    sounding_dict[SOUNDING_MATRIX_KEY] = sounding_matrix
    return sounding_dict, dewpoint_matrix_kelvins


def _specific_to_relative_humidity(sounding_dict, pressure_matrix_pascals):
    """Converts specific to relative humidity in each sounding.

    :param sounding_dict: Dictionary created by
        `_convert_interp_table_to_soundings` or `_pressure_to_height_coords`.
    :param pressure_matrix_pascals: N-by-P numpy array of pressures.
    :return: sounding_dict: Same as input, but including relative humidity.
    :return: dewpoint_matrix_kelvins: N-by-P numpy array of dewpoints.
    """

    field_names = sounding_dict[FIELD_NAMES_KEY]
    sounding_matrix = sounding_dict[SOUNDING_MATRIX_KEY]
    temperature_index = field_names.index(TEMPERATURE_NAME)
    specific_humidity_index = field_names.index(SPECIFIC_HUMIDITY_NAME)

    dewpoint_matrix_kelvins = (
        moisture_conversions.specific_humidity_to_dewpoint(
            specific_humidities_kg_kg01=sounding_matrix[
                ..., specific_humidity_index],
            total_pressures_pascals=pressure_matrix_pascals)
    )

    relative_humidity_matrix = (
        moisture_conversions.dewpoint_to_relative_humidity(
            dewpoints_kelvins=dewpoint_matrix_kelvins,
            temperatures_kelvins=sounding_matrix[..., temperature_index],
            total_pressures_pascals=pressure_matrix_pascals)
    )

    if RELATIVE_HUMIDITY_NAME in field_names:
        sounding_matrix[
            ..., field_names.index(RELATIVE_HUMIDITY_NAME)
        ] = relative_humidity_matrix
    else:
        field_names.append(RELATIVE_HUMIDITY_NAME)

        relative_humidity_matrix = numpy.reshape(
            relative_humidity_matrix, relative_humidity_matrix.shape + (1,)
        )

        sounding_matrix = numpy.concatenate(
            (sounding_matrix, relative_humidity_matrix), axis=-1
        )

    sounding_dict[FIELD_NAMES_KEY] = field_names
    sounding_dict[SOUNDING_MATRIX_KEY] = sounding_matrix
    return sounding_dict, dewpoint_matrix_kelvins


def _get_virtual_potential_temperatures(
        sounding_dict, pressure_matrix_pascals, dewpoint_matrix_kelvins):
    """Adds virtual potential temperature to each sounding.

    :param sounding_dict: Dictionary created by
        `_convert_interp_table_to_soundings` or `_pressure_to_height_coords`.
    :param pressure_matrix_pascals: N-by-P numpy array of pressures.
    :param dewpoint_matrix_kelvins: N-by-P numpy array of dewpoints.
    :return: sounding_dict: Same as input, but including virtual potential
        temperature.
    """

    field_names = sounding_dict[FIELD_NAMES_KEY]
    sounding_matrix = sounding_dict[SOUNDING_MATRIX_KEY]
    temperature_index = field_names.index(TEMPERATURE_NAME)

    vapour_pressure_matrix_pascals = (
        moisture_conversions.dewpoint_to_vapour_pressure(
            dewpoint_matrix_kelvins)
    )

    virtual_temperature_matrix_kelvins = (
        moisture_conversions.temperature_to_virtual_temperature(
            temperatures_kelvins=sounding_matrix[..., temperature_index],
            total_pressures_pascals=pressure_matrix_pascals,
            vapour_pressures_pascals=vapour_pressure_matrix_pascals)
    )

    theta_v_matrix_kelvins = (
        temperature_conversions.temperatures_to_potential_temperatures(
            temperatures_kelvins=virtual_temperature_matrix_kelvins,
            total_pressures_pascals=pressure_matrix_pascals)
    )

    if VIRTUAL_POTENTIAL_TEMPERATURE_NAME in field_names:
        sounding_matrix[
            ..., field_names.index(VIRTUAL_POTENTIAL_TEMPERATURE_NAME)
        ] = theta_v_matrix_kelvins
    else:
        field_names.append(VIRTUAL_POTENTIAL_TEMPERATURE_NAME)

        theta_v_matrix_kelvins = numpy.reshape(
            theta_v_matrix_kelvins, theta_v_matrix_kelvins.shape + (1,)
        )

        sounding_matrix = numpy.concatenate(
            (sounding_matrix, theta_v_matrix_kelvins), axis=-1
        )

    sounding_dict[FIELD_NAMES_KEY] = field_names
    sounding_dict[SOUNDING_MATRIX_KEY] = sounding_matrix
    return sounding_dict


def _fill_nans_in_soundings(
        sounding_dict_pressure_coords, pressure_matrix_pascals,
        min_num_pressure_levels_without_nan=15):
    """Interpolates to fill NaN's in each sounding.

    :param sounding_dict_pressure_coords: See doc for
        `_convert_interp_table_to_soundings`.
    :param pressure_matrix_pascals: N-by-P numpy array of pressures.
    :param min_num_pressure_levels_without_nan: Minimum number of pressure
        levels without NaN.  For a given sounding S, if any field has fewer
        pressure levels without NaN, S will be thrown out.
    :return: sounding_dict_pressure_coords: Same as input, with the following
        exceptions.
    [1] maybe fewer soundings
    [2] NaN's have been replaced
    """

    # TODO(thunderhoser): Remove surface pressure of NaN.

    field_names = sounding_dict_pressure_coords[FIELD_NAMES_KEY]
    sounding_matrix = sounding_dict_pressure_coords[SOUNDING_MATRIX_KEY]
    height_index = field_names.index(GEOPOTENTIAL_HEIGHT_NAME)

    num_soundings = sounding_matrix.shape[0]
    keep_sounding_flags = numpy.full(num_soundings, True, dtype=bool)

    field_names_to_interp = [
        GEOPOTENTIAL_HEIGHT_NAME, U_WIND_NAME, V_WIND_NAME, TEMPERATURE_NAME,
        SPECIFIC_HUMIDITY_NAME
    ]

    for i in range(num_soundings):
        for this_field_name in field_names_to_interp:
            this_field_index = field_names.index(this_field_name)
            these_real_flags = numpy.invert(numpy.isnan(
                sounding_matrix[i, :, this_field_index]
            ))

            if numpy.all(these_real_flags):
                continue

            if (numpy.sum(these_real_flags) <
                    min_num_pressure_levels_without_nan):
                keep_sounding_flags[i] = False
                break

            these_nan_indices = numpy.where(numpy.invert(these_real_flags))[0]
            these_real_indices = numpy.where(these_real_flags)[0]

            if this_field_name == GEOPOTENTIAL_HEIGHT_NAME:
                interp_object = scipy_interp1d(
                    x=numpy.log(pressure_matrix_pascals[i, these_real_indices]),
                    y=sounding_matrix[i, these_real_indices, this_field_index],
                    kind='linear', bounds_error=False, fill_value='extrapolate',
                    assume_sorted=False)

                sounding_matrix[i, these_nan_indices, this_field_index] = (
                    interp_object(
                        numpy.log(pressure_matrix_pascals[i, these_nan_indices])
                    )
                )
            else:
                interp_object = scipy_interp1d(
                    x=sounding_matrix[i, these_real_indices, height_index],
                    y=sounding_matrix[i, these_real_indices, this_field_index],
                    kind='linear', bounds_error=False, fill_value='extrapolate',
                    assume_sorted=False)

                sounding_matrix[i, these_nan_indices, this_field_index] = (
                    interp_object(
                        sounding_matrix[i, these_nan_indices, height_index]
                    )
                )

    keep_sounding_indices = numpy.where(keep_sounding_flags)[0]
    sounding_dict_pressure_coords[SOUNDING_MATRIX_KEY] = (
        sounding_matrix[keep_sounding_indices, ...]
    )
    sounding_dict_pressure_coords[FULL_IDS_KEY] = [
        sounding_dict_pressure_coords[FULL_IDS_KEY][i]
        for i in keep_sounding_indices
    ]

    sounding_dict_pressure_coords[INITIAL_TIMES_KEY] = (
        sounding_dict_pressure_coords[INITIAL_TIMES_KEY][keep_sounding_indices]
    )
    sounding_dict_pressure_coords[LEAD_TIMES_KEY] = (
        sounding_dict_pressure_coords[LEAD_TIMES_KEY][keep_sounding_indices]
    )

    if sounding_dict_pressure_coords[SURFACE_PRESSURES_KEY] is not None:
        sounding_dict_pressure_coords[SURFACE_PRESSURES_KEY] = (
            sounding_dict_pressure_coords[SURFACE_PRESSURES_KEY][
                keep_sounding_indices]
        )

    return sounding_dict_pressure_coords


def _convert_fields_and_units(sounding_dict_pressure_coords):
    """Converts fields and units in each sounding.

    :param sounding_dict_pressure_coords: See doc for
        `_convert_interp_table_to_soundings`.
    :return: sounding_dict_pressure_coords: Same as input, but with different
        fields and units.
    """

    pressure_matrix_pascals = _get_pressures(sounding_dict_pressure_coords)
    found_rh = (
        nwp_model_utils.RH_COLUMN_FOR_SOUNDINGS in
        sounding_dict_pressure_coords[FIELD_NAMES_KEY]
    )

    if found_rh:
        sounding_dict_pressure_coords, dewpoint_matrix_kelvins = (
            _relative_to_specific_humidity(
                sounding_dict=sounding_dict_pressure_coords,
                pressure_matrix_pascals=pressure_matrix_pascals)
        )

    sounding_dict_pressure_coords = _fill_nans_in_soundings(
        sounding_dict_pressure_coords=sounding_dict_pressure_coords,
        pressure_matrix_pascals=pressure_matrix_pascals)

    pressure_matrix_pascals = _get_pressures(sounding_dict_pressure_coords)

    if found_rh:
        specific_humidity_index = sounding_dict_pressure_coords[
            FIELD_NAMES_KEY
        ].index(SPECIFIC_HUMIDITY_NAME)

        dewpoint_matrix_kelvins = (
            moisture_conversions.specific_humidity_to_dewpoint(
                specific_humidities_kg_kg01=sounding_dict_pressure_coords[
                    SOUNDING_MATRIX_KEY][..., specific_humidity_index],
                total_pressures_pascals=pressure_matrix_pascals)
        )
    else:
        sounding_dict_pressure_coords, dewpoint_matrix_kelvins = (
            _specific_to_relative_humidity(
                sounding_dict=sounding_dict_pressure_coords,
                pressure_matrix_pascals=pressure_matrix_pascals)
        )

    return _get_virtual_potential_temperatures(
        sounding_dict=sounding_dict_pressure_coords,
        pressure_matrix_pascals=pressure_matrix_pascals,
        dewpoint_matrix_kelvins=dewpoint_matrix_kelvins)


def _pressure_to_height_coords(
        sounding_dict_pressure_coords, height_levels_m_agl):
    """Converts soundings from pressure coords to ground-relative height coords.

    :param sounding_dict_pressure_coords: Dictionary created by
        `_convert_fields_and_units`, but with additional keys listed below.
    sounding_dict_pressure_coords['storm_elevations_m_asl']: length-N numpy
        array of storm elevations (metres above sea level).

    :param height_levels_m_agl: length-H numpy array of height levels (integer
        metres above ground level).  This method will interpolate each sounding
        to said heights, and the output soundings will be in ground-relative
        height coords rather than pressure coords.
    :return: sounding_dict_height_coords: Dictionary with the following keys.
    sounding_dict_height_coords['full_storm_id_strings']: length-N list of full
        IDs.
    sounding_dict_height_coords['init_times_unix_sec']: length-N numpy array of
        initial times (storm times).  Valid time = initial time + lead time.
    sounding_dict_height_coords['lead_times_seconds']: length-N numpy array of
        lead times.
    sounding_dict_height_coords['storm_elevations_m_asl']: length-N numpy array
        of storm elevations (metres above sea level).
    sounding_dict_height_coords['sounding_matrix']: N-by-P-by-F numpy array of
        sounding values.
    sounding_dict_height_coords['height_levels_m_agl']: length-H numpy array of
        height levels (metres above ground level).
    sounding_dict_height_coords['field_names']: length-F list of field names.
    """

    error_checking.assert_is_numpy_array(height_levels_m_agl, num_dimensions=1)
    error_checking.assert_is_geq_numpy_array(height_levels_m_agl, 0)
    height_levels_m_agl = numpy.round(height_levels_m_agl).astype(int)

    sounding_dict_height_coords = {
        FULL_IDS_KEY: sounding_dict_pressure_coords[FULL_IDS_KEY],
        INITIAL_TIMES_KEY: sounding_dict_pressure_coords[INITIAL_TIMES_KEY],
        LEAD_TIMES_KEY: sounding_dict_pressure_coords[LEAD_TIMES_KEY],
        STORM_ELEVATIONS_KEY:
            sounding_dict_pressure_coords[STORM_ELEVATIONS_KEY],
        SOUNDING_MATRIX_KEY: sounding_dict_pressure_coords[SOUNDING_MATRIX_KEY],
        HEIGHT_LEVELS_KEY: height_levels_m_agl,
        FIELD_NAMES_KEY: sounding_dict_pressure_coords[FIELD_NAMES_KEY]
    }

    field_names = sounding_dict_pressure_coords[FIELD_NAMES_KEY]
    orig_sounding_matrix = sounding_dict_pressure_coords[SOUNDING_MATRIX_KEY]
    storm_elevations_m_asl = sounding_dict_pressure_coords[STORM_ELEVATIONS_KEY]

    height_index = field_names.index(GEOPOTENTIAL_HEIGHT_NAME)
    orig_height_matrix_m_asl = orig_sounding_matrix[..., height_index] + 0.

    pressure_matrix_pascals = _get_pressures(sounding_dict_pressure_coords)
    field_names[height_index] = PRESSURE_NAME
    orig_sounding_matrix[..., height_index] = pressure_matrix_pascals + 0.

    field_names_to_interp = [
        PRESSURE_NAME, SPECIFIC_HUMIDITY_NAME, TEMPERATURE_NAME, U_WIND_NAME,
        V_WIND_NAME
    ]

    num_soundings = orig_sounding_matrix.shape[0]
    num_fields = orig_sounding_matrix.shape[-1]
    num_height_levels = len(height_levels_m_agl)

    new_sounding_matrix = numpy.full(
        (num_soundings, num_height_levels, num_fields), numpy.nan
    )

    pressure_index = field_names.index(PRESSURE_NAME)

    for j in range(len(field_names_to_interp)):
        this_field_index = field_names.index(field_names_to_interp[j])

        for i in range(num_soundings):
            if field_names_to_interp[j] == PRESSURE_NAME:
                this_interp_object = scipy_interp1d(
                    x=orig_height_matrix_m_asl[i, ...],
                    y=numpy.log(orig_sounding_matrix[i, ..., this_field_index]),
                    kind='linear', bounds_error=False, fill_value='extrapolate',
                    assume_sorted=False)

                new_sounding_matrix[i, ..., this_field_index] = numpy.exp(
                    this_interp_object(
                        storm_elevations_m_asl[i] + height_levels_m_agl)
                )
            else:
                this_interp_object = scipy_interp1d(
                    x=orig_sounding_matrix[i, ..., pressure_index],
                    y=orig_sounding_matrix[i, ..., this_field_index],
                    kind='linear', bounds_error=False, fill_value='extrapolate',
                    assume_sorted=False)

                new_sounding_matrix[i, ..., this_field_index] = (
                    this_interp_object(
                        new_sounding_matrix[i, ..., pressure_index]
                    )
                )

    sounding_dict_height_coords[FIELD_NAMES_KEY] = field_names
    sounding_dict_height_coords[SOUNDING_MATRIX_KEY] = new_sounding_matrix

    pressure_matrix_pascals = _get_pressures(sounding_dict_height_coords)

    sounding_dict_height_coords, dewpoint_matrix_kelvins = (
        _specific_to_relative_humidity(
            sounding_dict=sounding_dict_height_coords,
            pressure_matrix_pascals=pressure_matrix_pascals)
    )

    return _get_virtual_potential_temperatures(
        sounding_dict=sounding_dict_height_coords,
        pressure_matrix_pascals=pressure_matrix_pascals,
        dewpoint_matrix_kelvins=dewpoint_matrix_kelvins)


def check_field_name(field_name):
    """Error-checks name of sounding field.

    :param field_name: Name of sounding field.
    :raises: ValueError: if `field_name not in VALID_FIELD_NAMES`.
    """

    error_checking.assert_is_string(field_name)

    if field_name not in VALID_FIELD_NAMES:
        error_string = (
            '\n{0:s}\nValid field names (listed above) do not include "{1:s}".'
        ).format(VALID_FIELD_NAMES, field_name)

        raise ValueError(error_string)


def field_name_to_verbose(field_name, include_units=True):
    """Converts field name from underscore-separated format to verbose.

    :param field_name: Field name in default (underscore-separated format).
    :param include_units: Boolean flag.  If True, verbose name will include
        units.
    :return: field_name_verbose: Verbose field name.
    """

    error_checking.assert_is_boolean(include_units)
    field_name_verbose = FIELD_NAME_TO_VERBOSE_DICT[field_name]

    if include_units:
        return field_name_verbose

    return field_name_verbose[:field_name_verbose.find(' (')]


def interp_soundings_to_storm_objects(
        storm_object_table, top_grib_directory_name, model_name,
        use_all_grids=True, grid_id=None,
        height_levels_m_agl=DEFAULT_HEIGHT_LEVELS_M_AGL,
        lead_times_seconds=DEFAULT_LEAD_TIMES_SEC,
        lag_time_for_convective_contamination_sec=
        DEFAULT_LAG_TIME_FOR_CONVECTIVE_CONTAMINATION_SEC,
        wgrib_exe_name=grib_io.WGRIB_EXE_NAME_DEFAULT,
        wgrib2_exe_name=grib_io.WGRIB2_EXE_NAME_DEFAULT,
        raise_error_if_missing=False):
    """Interpolates NWP sounding to each storm object at each lead time.

    :param storm_object_table: pandas DataFrame with columns listed in
        `storm_tracking_io.write_file`.
    :param top_grib_directory_name: Name of top-level directory with grib files
        for the given NWP model.
    :param model_name: Model name (must be accepted by
        `nwp_model_utils.check_grid_name`).
    :param use_all_grids: Boolean flag.  If True, this method will interp from
        the highest-resolution grid available at each model-initialization time.
        If False, will use only `grid_id`.
    :param grid_id: [used only if `use_all_grids = False`]
        Grid ID (must be accepted by `nwp_model_utils.check_grid_name`).
    :param height_levels_m_agl: 1-D numpy array of height levels (metres above
        ground level).  These will be the height levels in each sounding.
    :param lead_times_seconds: length-T numpy array of lead times.
    :param lag_time_for_convective_contamination_sec: Lag time (used to avoid
        convective contamination of soundings, where the sounding for storm S is
        heavily influenced by storm S).  This will be subtracted from each lead
        time.
    :param wgrib_exe_name: Path to wgrib executable.
    :param wgrib2_exe_name: Path to wgrib2 executable.
    :param raise_error_if_missing: Boolean flag.  If any grib file is missing
        and `raise_error_if_missing = True`, this method will error out.  If any
        grib file is missing and `raise_error_if_missing = False`, this method
        will carry on, leaving the affected values as NaN.
    :return: sounding_dict_by_lead_time: length-T list of dictionaries, each
        containing the keys listed in `_pressure_to_height_coords`.
    """

    error_checking.assert_is_integer_numpy_array(lead_times_seconds)
    error_checking.assert_is_numpy_array(lead_times_seconds, num_dimensions=1)
    error_checking.assert_is_geq_numpy_array(lead_times_seconds, 0)
    error_checking.assert_is_integer(lag_time_for_convective_contamination_sec)
    error_checking.assert_is_geq(lag_time_for_convective_contamination_sec, 0)

    print (
        'Creating target point for each storm object and lead time ({0:s} '
        'seconds)...'
    ).format(str(lead_times_seconds))

    target_point_table = _create_target_points_for_interp(
        storm_object_table=storm_object_table,
        lead_times_seconds=lead_times_seconds)

    print (
        'Subtracting lag time ({0:d} seconds) from each target point, to '
        'account for convective contamination...'
    ).format(lag_time_for_convective_contamination_sec)

    target_point_table[
        FORECAST_TIME_COLUMN
    ] -= lag_time_for_convective_contamination_sec

    column_dict_old_to_new = {
        tracking_utils.CENTROID_LATITUDE_COLUMN: interp.QUERY_LAT_COLUMN,
        tracking_utils.CENTROID_LONGITUDE_COLUMN: interp.QUERY_LNG_COLUMN,
        FORECAST_TIME_COLUMN: interp.QUERY_TIME_COLUMN
    }

    target_point_table.rename(columns=column_dict_old_to_new, inplace=True)

    print SEPARATOR_STRING
    interp_table = _interp_soundings_from_nwp(
        target_point_table=target_point_table,
        top_grib_directory_name=top_grib_directory_name, include_surface=False,
        model_name=model_name, use_all_grids=use_all_grids, grid_id=grid_id,
        wgrib_exe_name=wgrib_exe_name, wgrib2_exe_name=wgrib2_exe_name,
        raise_error_if_missing=raise_error_if_missing)
    print SEPARATOR_STRING

    print 'Converting interpolated values to soundings...'
    sounding_dict_pressure_coords = _convert_interp_table_to_soundings(
        interp_table=interp_table, target_point_table=target_point_table,
        model_name=model_name, include_surface=False)

    print 'Converting fields and units in each sounding...'
    orig_num_soundings = len(sounding_dict_pressure_coords[FULL_IDS_KEY])
    sounding_dict_pressure_coords = _convert_fields_and_units(
        sounding_dict_pressure_coords)
    num_soundings = len(sounding_dict_pressure_coords[FULL_IDS_KEY])

    print 'Removed {0:d} of {1:d} soundings (too many NaN''s).'.format(
        orig_num_soundings - num_soundings, orig_num_soundings)

    print 'Finding elevation of each storm object...'
    storm_elevations_m_asl = geodetic_utils.get_elevations(
        latitudes_deg=storm_object_table[
            tracking_utils.CENTROID_LATITUDE_COLUMN].values,
        longitudes_deg=storm_object_table[
            tracking_utils.CENTROID_LONGITUDE_COLUMN].values,
        working_dir_name=ELEVATION_DIR_NAME)

    these_indices = tracking_utils.find_storm_objects(
        all_id_strings=storm_object_table[
            tracking_utils.FULL_ID_COLUMN].values.tolist(),
        all_times_unix_sec=storm_object_table[
            tracking_utils.VALID_TIME_COLUMN].values,
        id_strings_to_keep=sounding_dict_pressure_coords[FULL_IDS_KEY],
        times_to_keep_unix_sec=sounding_dict_pressure_coords[INITIAL_TIMES_KEY]
    )

    storm_elevations_m_asl = storm_elevations_m_asl[these_indices]
    sounding_dict_pressure_coords.update({
        STORM_ELEVATIONS_KEY: storm_elevations_m_asl
    })

    print 'Converting soundings from pressure coords to metres AGL...\n'
    sounding_dict_height_coords = _pressure_to_height_coords(
        sounding_dict_pressure_coords=sounding_dict_pressure_coords,
        height_levels_m_agl=height_levels_m_agl)

    num_lead_times = len(lead_times_seconds)
    sounding_dict_by_lead_time = [None] * num_lead_times

    for k in range(num_lead_times):
        print (
            'Creating separate sounding dictionary for {0:d}-second lead '
            'time...'
        ).format(lead_times_seconds[k])

        these_indices = numpy.where(
            sounding_dict_height_coords[LEAD_TIMES_KEY] ==
            lead_times_seconds[k]
        )[0]

        sounding_dict_by_lead_time[k] = {
            FULL_IDS_KEY: [
                sounding_dict_height_coords[FULL_IDS_KEY][i]
                for i in these_indices
            ],
            INITIAL_TIMES_KEY:
                sounding_dict_height_coords[INITIAL_TIMES_KEY][these_indices],
            LEAD_TIMES_KEY:
                sounding_dict_height_coords[LEAD_TIMES_KEY][these_indices],
            STORM_ELEVATIONS_KEY:
                sounding_dict_height_coords[STORM_ELEVATIONS_KEY][
                    these_indices],
            SOUNDING_MATRIX_KEY:
                sounding_dict_height_coords[SOUNDING_MATRIX_KEY][
                    these_indices, ...],
            HEIGHT_LEVELS_KEY: sounding_dict_height_coords[HEIGHT_LEVELS_KEY],
            FIELD_NAMES_KEY: sounding_dict_height_coords[FIELD_NAMES_KEY]
        }

        print (
            'Dictionary for {0:d}-second lead time contains {1:d} of {2:d} '
            'soundings.'
        ).format(lead_times_seconds[k], len(these_indices), num_soundings)

    return sounding_dict_by_lead_time


def write_soundings(
        netcdf_file_name, sounding_dict_height_coords, lead_time_seconds,
        lag_time_for_convective_contamination_sec):
    """Writes soundings to NetCDF file.

    This file may contain soundings with one lead time only.

    :param netcdf_file_name: Path to output file.
    :param sounding_dict_height_coords: Dictionary created by
        `interp_soundings_to_storm_objects`.
    :param lead_time_seconds: Lead time for all soundings.
    :param lag_time_for_convective_contamination_sec: Lag time for all soundings
        (see doc for `interp_soundings_to_storm_objects`).
    :raises: ValueError: if `sounding_dict_height_coords` contains more than one
        unique lead time.
    :raises: ValueError: if lead time in `sounding_dict_height_coords` does not
        match the input arg `lead_time_seconds`.
    """

    error_checking.assert_is_integer(lead_time_seconds)
    error_checking.assert_is_geq(lead_time_seconds, 0)
    error_checking.assert_is_integer(lag_time_for_convective_contamination_sec)
    error_checking.assert_is_geq(lag_time_for_convective_contamination_sec, 0)

    unique_lead_times_seconds = numpy.unique(
        sounding_dict_height_coords[LEAD_TIMES_KEY]
    )

    if not numpy.all(unique_lead_times_seconds == lead_time_seconds):
        error_string = (
            'All lead times in sounding dictionary should be {0:d} seconds.  '
            'Instead, got lead times listed below.\n{1:s}'
        ).format(lead_time_seconds, str(unique_lead_times_seconds))

        raise ValueError(error_string)

    # Create file and set global attributes.
    file_system_utils.mkdir_recursive_if_necessary(file_name=netcdf_file_name)
    netcdf_dataset = netCDF4.Dataset(
        netcdf_file_name, 'w', format='NETCDF3_64BIT_OFFSET')

    netcdf_dataset.setncattr(LEAD_TIME_KEY, lead_time_seconds)
    netcdf_dataset.setncattr(
        LAG_TIME_KEY, lag_time_for_convective_contamination_sec)

    num_storm_objects = len(sounding_dict_height_coords[FULL_IDS_KEY])
    num_height_levels = len(sounding_dict_height_coords[HEIGHT_LEVELS_KEY])
    num_fields = len(sounding_dict_height_coords[FIELD_NAMES_KEY])

    netcdf_dataset.createDimension(
        STORM_OBJECT_DIMENSION_KEY, num_storm_objects)
    netcdf_dataset.createDimension(HEIGHT_DIMENSION_KEY, num_height_levels)
    netcdf_dataset.createDimension(FIELD_DIMENSION_KEY, num_fields)

    id_lengths = [len(f) for f in sounding_dict_height_coords[FULL_IDS_KEY]]
    num_id_characters = max(id_lengths + [1])
    netcdf_dataset.createDimension(
        STORM_ID_CHAR_DIMENSION_KEY, num_id_characters)

    num_field_name_chars = max([
        len(f) for f in sounding_dict_height_coords[FIELD_NAMES_KEY]
    ])
    netcdf_dataset.createDimension(
        FIELD_NAME_CHAR_DIMENSION_KEY, num_field_name_chars)

    # Add storm IDs to file.
    netcdf_dataset.createVariable(
        FULL_IDS_KEY, datatype='S1',
        dimensions=(STORM_OBJECT_DIMENSION_KEY, STORM_ID_CHAR_DIMENSION_KEY)
    )

    string_type = 'S{0:d}'.format(num_id_characters)
    full_ids_char_array = netCDF4.stringtochar(numpy.array(
        sounding_dict_height_coords[FULL_IDS_KEY], dtype=string_type
    ))
    netcdf_dataset.variables[FULL_IDS_KEY][:] = numpy.array(full_ids_char_array)

    # Add initial times (storm times) to file.
    netcdf_dataset.createVariable(
        INITIAL_TIMES_KEY, datatype=numpy.int32,
        dimensions=STORM_OBJECT_DIMENSION_KEY)
    netcdf_dataset.variables[INITIAL_TIMES_KEY][:] = (
        sounding_dict_height_coords[INITIAL_TIMES_KEY]
    )

    # Add storm elevations to file.
    netcdf_dataset.createVariable(
        STORM_ELEVATIONS_KEY, datatype=numpy.float32,
        dimensions=STORM_OBJECT_DIMENSION_KEY)
    netcdf_dataset.variables[STORM_ELEVATIONS_KEY][:] = (
        sounding_dict_height_coords[STORM_ELEVATIONS_KEY]
    )

    # Add height levels to file.
    netcdf_dataset.createVariable(
        HEIGHT_LEVELS_KEY, datatype=numpy.int32,
        dimensions=HEIGHT_DIMENSION_KEY)
    netcdf_dataset.variables[HEIGHT_LEVELS_KEY][:] = (
        sounding_dict_height_coords[HEIGHT_LEVELS_KEY]
    )

    # Add field names to file.
    netcdf_dataset.createVariable(
        FIELD_NAMES_KEY, datatype='S1',
        dimensions=(FIELD_DIMENSION_KEY, FIELD_NAME_CHAR_DIMENSION_KEY)
    )

    string_type = 'S{0:d}'.format(num_field_name_chars)
    field_names_as_char_array = netCDF4.stringtochar(numpy.array(
        sounding_dict_height_coords[FIELD_NAMES_KEY], dtype=string_type
    ))
    netcdf_dataset.variables[FIELD_NAMES_KEY][:] = numpy.array(
        field_names_as_char_array)

    # Add soundings to file.
    netcdf_dataset.createVariable(
        SOUNDING_MATRIX_KEY, datatype=numpy.float32,
        dimensions=(STORM_OBJECT_DIMENSION_KEY, HEIGHT_DIMENSION_KEY,
                    FIELD_DIMENSION_KEY)
    )

    netcdf_dataset.variables[SOUNDING_MATRIX_KEY][:] = (
        sounding_dict_height_coords[SOUNDING_MATRIX_KEY]
    )
    netcdf_dataset.close()


def read_soundings(
        netcdf_file_name, field_names_to_keep=None,
        full_id_strings_to_keep=None, init_times_to_keep_unix_sec=None):
    """Reads soundings from NetCDF file.

    K = number of storm objects to keep

    If `full_id_strings_to_keep is None or init_times_to_keep_unix_sec is None`,
    this method will return soundings for all storm objects.  Otherwise, will
    return only a subset of storm objects.

    If `field_names_to_keep is None`, this method will return all sounding
    fields.  Otherwise, will return only a subset of fields.

    :param netcdf_file_name: Path to input file.
    :param field_names_to_keep: 1-D list with names of sounding fields.
    :param full_id_strings_to_keep: length-K list of full IDs.
    :param init_times_to_keep_unix_sec: length-K numpy array of initial times
        (storm times).
    :return: sounding_dict_height_coords: Dictionary with keys listed in
        `_pressure_to_height_coords`.
    :return: lag_time_for_convective_contamination_sec: See doc for
        `interp_soundings_to_storm_objects`.
    """

    netcdf_dataset = netcdf_io.open_netcdf(
        netcdf_file_name=netcdf_file_name, raise_error_if_fails=True)

    lead_time_seconds = getattr(netcdf_dataset, LEAD_TIME_KEY)
    lag_time_for_convective_contamination_sec = int(getattr(
        netcdf_dataset, LAG_TIME_KEY
    ))

    height_levels_m_agl = numpy.array(
        netcdf_dataset.variables[HEIGHT_LEVELS_KEY][:], dtype=int
    )
    field_names = netCDF4.chartostring(
        netcdf_dataset.variables[FIELD_NAMES_KEY][:]
    )
    field_names = [str(f) for f in field_names]

    if field_names_to_keep is None:
        field_indices_to_keep = numpy.linspace(
            0, len(field_names) - 1, num=len(field_names), dtype=int
        )
    else:
        error_checking.assert_is_numpy_array(
            numpy.array(field_names_to_keep), num_dimensions=1
        )
        for this_field_name in field_names_to_keep:
            check_field_name(this_field_name)

        field_indices_to_keep = numpy.array(
            [field_names.index(f) for f in field_names_to_keep], dtype=int
        )
        field_names = field_names_to_keep + []

    num_storm_objects = netcdf_dataset.variables[FULL_IDS_KEY].shape[0]
    num_height_levels = len(height_levels_m_agl)
    num_fields = len(field_names)

    if num_storm_objects == 0:
        full_id_strings = []
        init_times_unix_sec = numpy.array([], dtype=int)
        storm_elevations_m_asl = numpy.array([], dtype=float)
        sounding_matrix = numpy.full(
            (num_storm_objects, num_height_levels, num_fields), numpy.nan
        )
    else:
        full_id_strings = netCDF4.chartostring(
            netcdf_dataset.variables[FULL_IDS_KEY][:]
        )
        full_id_strings = [str(this_id) for this_id in full_id_strings]

        init_times_unix_sec = numpy.array(
            netcdf_dataset.variables[INITIAL_TIMES_KEY][:], dtype=int
        )
        storm_elevations_m_asl = numpy.array(
            netcdf_dataset.variables[STORM_ELEVATIONS_KEY][:]
        )
        sounding_matrix = numpy.array(
            netcdf_dataset.variables[SOUNDING_MATRIX_KEY][
                ..., field_indices_to_keep]
        )

    netcdf_dataset.close()

    filter_storm_objects = (
        full_id_strings_to_keep is not None and
        init_times_to_keep_unix_sec is not None and
        num_storm_objects != 0
    )

    if filter_storm_objects:
        these_indices = tracking_utils.find_storm_objects(
            all_id_strings=full_id_strings,
            all_times_unix_sec=init_times_unix_sec,
            id_strings_to_keep=full_id_strings_to_keep,
            times_to_keep_unix_sec=init_times_to_keep_unix_sec,
            allow_missing=True)

        these_indices = these_indices[these_indices != -1]

        full_id_strings = [full_id_strings[i] for i in these_indices]
        init_times_unix_sec = init_times_unix_sec[these_indices]
        storm_elevations_m_asl = storm_elevations_m_asl[these_indices]
        sounding_matrix = sounding_matrix[these_indices, ...]

    num_storm_objects = len(full_id_strings)
    lead_times_seconds = numpy.full(
        num_storm_objects, lead_time_seconds, dtype=int)

    sounding_dict_height_coords = {
        FULL_IDS_KEY: full_id_strings,
        INITIAL_TIMES_KEY: init_times_unix_sec,
        LEAD_TIMES_KEY: lead_times_seconds,
        STORM_ELEVATIONS_KEY: storm_elevations_m_asl,
        SOUNDING_MATRIX_KEY: sounding_matrix,
        HEIGHT_LEVELS_KEY: height_levels_m_agl,
        FIELD_NAMES_KEY: field_names
    }

    return (sounding_dict_height_coords,
            lag_time_for_convective_contamination_sec)


def find_sounding_file(
        top_directory_name, spc_date_string, lead_time_seconds,
        lag_time_for_convective_contamination_sec, init_time_unix_sec=None,
        raise_error_if_missing=True):
    """Finds NetCDF file created by `write_soundings`.

    If `init_time_unix_sec is None`, this method will seek a file with all
    soundings for one SPC date.  Otherwise, will seek a file with soundings for
    one time step.

    :param top_directory_name: Name of top-level directory with sounding files.
    :param spc_date_string: SPC date (format "yyyymmdd").
    :param lead_time_seconds: Lead time.
    :param lag_time_for_convective_contamination_sec: See doc for
        `interp_soundings_to_storm_objects`.
    :param init_time_unix_sec: Initial time (storm time).
    :param raise_error_if_missing: Boolean flag.  If file is missing and
        `raise_error_if_missing = True`, this method will error out.
    :return: sounding_file_name: Path to sounding file.  If file is missing and
        `raise_error_if_missing = False`, this is the *expected* path.
    :raises: ValueError: if file is missing and `raise_error_if_missing = True`.
    """

    error_checking.assert_is_string(top_directory_name)
    time_conversion.spc_date_string_to_unix_sec(spc_date_string)
    error_checking.assert_is_boolean(raise_error_if_missing)

    if init_time_unix_sec is None:
        sounding_file_name = (
            '{0:s}/{1:s}/storm_soundings_{2:s}_lead-time-{3:05d}sec'
            '_lag-time-{4:04d}sec.nc'
        ).format(
            top_directory_name, spc_date_string[:4], spc_date_string,
            lead_time_seconds, lag_time_for_convective_contamination_sec
        )
    else:
        sounding_file_name = (
            '{0:s}/{1:s}/{2:s}/storm_soundings_{3:s}_lead-time-{4:05d}sec'
            '_lag-time-{5:04d}sec.nc'
        ).format(
            top_directory_name, spc_date_string[:4], spc_date_string,
            time_conversion.unix_sec_to_string(
                init_time_unix_sec, TIME_FORMAT_IN_FILE_NAMES),
            lead_time_seconds, lag_time_for_convective_contamination_sec
        )

    if raise_error_if_missing and not os.path.isfile(sounding_file_name):
        error_string = (
            'Cannot find file with soundings interpolated to storm objects.  '
            'Expected at: {0:s}'
        ).format(sounding_file_name)

        raise ValueError(error_string)

    return sounding_file_name<|MERGE_RESOLUTION|>--- conflicted
+++ resolved
@@ -155,10 +155,6 @@
     field_names, field_names_grib1 = (
         nwp_model_utils.get_columns_in_sounding_table(model_name)
     )
-<<<<<<< HEAD
-    num_fields = len(field_names)
-=======
->>>>>>> fe03ea9a
 
     num_fields = len(field_names)
     sounding_field_name_table = None
@@ -534,11 +530,7 @@
 
     if nwp_model_utils.RH_COLUMN_FOR_SOUNDINGS in field_names:
         relative_humidity_index = field_names.index(
-<<<<<<< HEAD
-            nwp_model_utils.RH_COLUMN_FOR_SOUNDING_TABLES)
-=======
             nwp_model_utils.RH_COLUMN_FOR_SOUNDINGS)
->>>>>>> fe03ea9a
 
         sounding_matrix[..., relative_humidity_index] = (
             PERCENT_TO_UNITLESS * sounding_matrix[..., relative_humidity_index]
